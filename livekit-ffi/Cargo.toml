--- conflicted
+++ resolved
@@ -18,15 +18,9 @@
 tracing = ["tokio/tracing", "console-subscriber"]
 
 [dependencies]
-<<<<<<< HEAD
-livekit = { path = "../livekit", features = ["tokio"], default-features = false, version = "0.3.0" }
-livekit-protocol = { path = "../livekit-protocol", version = "0.3.0" }
-tokio = { version = "1", features = ["full"] }
-=======
 livekit = { path = "../livekit", version = "0.3.2" }
 livekit-protocol = { path = "../livekit-protocol", version = "0.3.2" }
 tokio = { version = "1", features = ["full", "parking_lot"] }
->>>>>>> 9f01f47e
 futures-util = { version = "0.3", default-features = false, features = ["sink"] }
 parking_lot = { version = "0.12", features = ["deadlock_detection"] }
 prost = "0.12"
